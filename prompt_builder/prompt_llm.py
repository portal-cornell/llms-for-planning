"""
This module acts as a wrapper for OpenAI's chat API.
"""
import os
import time

import openai
openai.api_key = os.getenv("OPENAI_API_KEY")

<<<<<<< HEAD
import prompt_builder.parser as parser
=======
def get_openai_llms():
    """Returns the available OpenAI LLMs compatible with the Chat API.

    Returns:
        openai_llm_names (List[str])
            The available OpenAI LLMs compatible with the Chat API.
    """
    client = openai.OpenAI()
    openai_models = client.models.list()
    openai_llm_names = [model.id for model in openai_models if 'gpt' in model.id]
    return openai_llm_names
>>>>>>> 89643eee

def call_openai_chat(messages, model="gpt-3.5-turbo", temperature=0.0, max_attempts=10, sleep_time=5):
    """Sends chat messages to OpenAI's chat API and returns a response if successful.

    Parameters:
        messages (list)
            A list of dictionaries containing the messages to query the LLM with
        model (str)
            The LLM model to use. Default is "gpt-3.5-turbo"
        temperature (float)
            The LLM temperature to use. Defaults to 0. Note that a temperature of 0 does not 
            guarantee the same response (https://community.openai.com/t/why-the-api-output-is-inconsistent-even-after-the-temperature-is-set-to-0/329541/9).
        max_attempts (int)
            The number of attempts to query the LLM before giving up
        sleep_time (int)
            The number of seconds to sleep after a failed query before requerying

    Returns:
        response (Optional[dict])
            The response from OpenAI's chat API, if any.
    
    Raises:
        AssertionError
            If the OpenAI API key is invalid
    """
    client = openai.OpenAI()

    num_attempts = 0
    response = None
    while response is None and num_attempts < max_attempts:
        try:
            response = client.chat.completions.create(
                model=model,
                messages=messages,
                temperature=temperature,
            )
            response = response.choices[0].message.content
        except openai.OpenAIError as e:
            assert not isinstance(e, openai.AuthenticationError), "Invalid OpenAI API key"
            print(e)
            print(f"API Error #{num_attempts+1}: Sleeping...")
            time.sleep(sleep_time)
            num_attempts += 1
    return response

<<<<<<< HEAD
def prompt_llm(user_prompt, experiment_name, prompt_description, prompt_version, model, temperature, **kwargs):
=======
def prompt_llm(user_prompt, messages, model, temperature, **kwargs):
>>>>>>> 89643eee
    """Prompt an LLM with the given prompt and return the response.

    Parameters:
        user_prompt (str)
            The user prompt to parse.
<<<<<<< HEAD
        experiment_name (str)
            The name of the experiment for the prompt.
        prompt_description (str)
            The description of the prompt to parse.
        prompt_version (str)
            The version of the prompt to parse.
=======
        messages (List[Dict[str, str]])
            The messages to query the LLM with.
>>>>>>> 89643eee
        model (str)
            The LLM model to use.
        temperature (float)
            The LLM temperature to use.
        kwargs (Dict[str, any])
            Optional parameters for LLM querying such as:
                max_attempts (int)
                    The number of attempts to query the LLM before giving up
                sleep_time (int)
                    The number of seconds to sleep after a failed query before requerying
                debug (bool)
                    Whether or not to mock an LLM response

    Returns:
        response (Optional[dict])
            The response from OpenAI's chat API, if any.
    
    Raises:
        AssertionError
            If the prompt YAML is invalid.
        NotImplementedError
            - If the prompt parsing version is not supported.
            - If the data tag is not implemented.
    """
<<<<<<< HEAD
    messages = parser.parse_messages(experiment_name, prompt_description, prompt_version)
    messages.append({"role": "user", "content": user_prompt})
=======
>>>>>>> 89643eee
    max_attempts = kwargs.get('max_attempts', 10)
    sleep_time = kwargs.get('sleep_time', 5)
    debug = kwargs.get('debug', False)
    if not debug:
        if model in get_openai_llms():
            messages.append({"role": "user", "content": user_prompt})
            response = call_openai_chat(messages, model, temperature, max_attempts, sleep_time)
        else:
            # TODO(chalo2000): Support open LLM models
            raise NotImplementedError(f"Model {model} is not supported.")
    else:
        response = input("Please input the mocked LLM response: ")
<<<<<<< HEAD
    return response

if __name__ == "__main__":
    argparser = argparse.ArgumentParser()
    argparser.add_argument("--user_prompt", required=True, help="The user prompt to parse.")
    argparser.add_argument("--experiment_name", required=True, help="The name of the experiment for the prompt.")
    argparser.add_argument("--prompt_description", required=True, help="The description of the prompt to test.")
    argparser.add_argument("--prompt_version", required=True, help="The version of the prompt to test.")
    argparser.add_argument("--model", default="gpt-3.5-turbo", help="The LLM model to query.")
    argparser.add_argument("--temperature", default=0.0, type=float, help="The LLM temperature.")
    argparser.add_argument("--max_attempts", default=10, type=int, help="The number of attempts to query the LLM before giving up")
    argparser.add_argument("--debug", action="store_true", help="Whether or not to mock an LLM response")
    argparser.add_argument("--sleep_time", default=5, type=int, help="The number of seconds to sleep after a failed query before requerying")
    args = argparser.parse_args()

    response = prompt_llm(
        args.user_prompt,
        args.experiment_name,
        args.prompt_description,
        args.prompt_version,
        args.model,
        args.temperature,
        max_attempts=args.max_attempts,
        sleep_time=args.sleep_time,
        debug=args.debug
    )
    print(response)
=======
    return response
>>>>>>> 89643eee
<|MERGE_RESOLUTION|>--- conflicted
+++ resolved
@@ -7,9 +7,6 @@
 import openai
 openai.api_key = os.getenv("OPENAI_API_KEY")
 
-<<<<<<< HEAD
-import prompt_builder.parser as parser
-=======
 def get_openai_llms():
     """Returns the available OpenAI LLMs compatible with the Chat API.
 
@@ -21,7 +18,6 @@
     openai_models = client.models.list()
     openai_llm_names = [model.id for model in openai_models if 'gpt' in model.id]
     return openai_llm_names
->>>>>>> 89643eee
 
 def call_openai_chat(messages, model="gpt-3.5-turbo", temperature=0.0, max_attempts=10, sleep_time=5):
     """Sends chat messages to OpenAI's chat API and returns a response if successful.
@@ -67,27 +63,14 @@
             num_attempts += 1
     return response
 
-<<<<<<< HEAD
-def prompt_llm(user_prompt, experiment_name, prompt_description, prompt_version, model, temperature, **kwargs):
-=======
 def prompt_llm(user_prompt, messages, model, temperature, **kwargs):
->>>>>>> 89643eee
     """Prompt an LLM with the given prompt and return the response.
 
     Parameters:
         user_prompt (str)
             The user prompt to parse.
-<<<<<<< HEAD
-        experiment_name (str)
-            The name of the experiment for the prompt.
-        prompt_description (str)
-            The description of the prompt to parse.
-        prompt_version (str)
-            The version of the prompt to parse.
-=======
         messages (List[Dict[str, str]])
             The messages to query the LLM with.
->>>>>>> 89643eee
         model (str)
             The LLM model to use.
         temperature (float)
@@ -112,11 +95,6 @@
             - If the prompt parsing version is not supported.
             - If the data tag is not implemented.
     """
-<<<<<<< HEAD
-    messages = parser.parse_messages(experiment_name, prompt_description, prompt_version)
-    messages.append({"role": "user", "content": user_prompt})
-=======
->>>>>>> 89643eee
     max_attempts = kwargs.get('max_attempts', 10)
     sleep_time = kwargs.get('sleep_time', 5)
     debug = kwargs.get('debug', False)
@@ -129,34 +107,4 @@
             raise NotImplementedError(f"Model {model} is not supported.")
     else:
         response = input("Please input the mocked LLM response: ")
-<<<<<<< HEAD
-    return response
-
-if __name__ == "__main__":
-    argparser = argparse.ArgumentParser()
-    argparser.add_argument("--user_prompt", required=True, help="The user prompt to parse.")
-    argparser.add_argument("--experiment_name", required=True, help="The name of the experiment for the prompt.")
-    argparser.add_argument("--prompt_description", required=True, help="The description of the prompt to test.")
-    argparser.add_argument("--prompt_version", required=True, help="The version of the prompt to test.")
-    argparser.add_argument("--model", default="gpt-3.5-turbo", help="The LLM model to query.")
-    argparser.add_argument("--temperature", default=0.0, type=float, help="The LLM temperature.")
-    argparser.add_argument("--max_attempts", default=10, type=int, help="The number of attempts to query the LLM before giving up")
-    argparser.add_argument("--debug", action="store_true", help="Whether or not to mock an LLM response")
-    argparser.add_argument("--sleep_time", default=5, type=int, help="The number of seconds to sleep after a failed query before requerying")
-    args = argparser.parse_args()
-
-    response = prompt_llm(
-        args.user_prompt,
-        args.experiment_name,
-        args.prompt_description,
-        args.prompt_version,
-        args.model,
-        args.temperature,
-        max_attempts=args.max_attempts,
-        sleep_time=args.sleep_time,
-        debug=args.debug
-    )
-    print(response)
-=======
-    return response
->>>>>>> 89643eee
+    return response